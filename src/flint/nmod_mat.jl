--- conflicted
+++ resolved
@@ -51,14 +51,9 @@
 end
 
 #as above, but as a plain UInt
-<<<<<<< HEAD
-function _get_entry_raw(a::nmod_mat, i::Int, j::Int)
-  return ccall((:nmod_mat_get_entry, :libflint), UInt, (Ptr{nmod_mat}, Int, Int), &a, i-1, j-1)
-=======
 function getindex_raw(a::nmod_mat, i::Int, j::Int)
   return ccall((:nmod_mat_get_entry, :libflint), UInt,
                  (Ptr{nmod_mat}, Int, Int), &a, i - 1, j - 1)
->>>>>>> 78267f7e
 end
 
 function setindex!(a::nmod_mat, u::UInt, i::Int, j::Int)
@@ -254,23 +249,10 @@
   ccall((:nmod_mat_add, :libflint), Void, (Ptr{nmod_mat}, Ptr{nmod_mat}, Ptr{nmod_mat}), &a, &b, &c)
 end
 
-<<<<<<< HEAD
-function sub!(a::nmod_mat, b::nmod_mat, c::nmod_mat)
-  ccall((:nmod_mat_add, :libflint), Void, (Ptr{nmod_mat}, Ptr{nmod_mat}, Ptr{nmod_mat}), &a, &b, &c)
-end
-
-=======
->>>>>>> 78267f7e
 function zero!(a::nmod_mat)
   ccall((:nmod_mat_zero, :libflint), Void, (Ptr{nmod_mat}, ), &a)
 end
 
-<<<<<<< HEAD
-function one!(a::nmod_mat)
-  ccall((:nmod_mat_one, :libflint), Void, (Ptr{nmod_mat}, ), &a)
-end
-=======
->>>>>>> 78267f7e
 ################################################################################
 #
 #  Ad hoc binary operators
