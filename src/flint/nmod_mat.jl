################################################################################
#
#  nmod_mat.jl: flint nmod_mat types in julia
#
################################################################################

export nmod_mat, NmodMatSpace, getindex, setindex!, set_entry!, deepcopy,
       parent, base_ring, zero, one, transpose,
       transpose!, rref, rref!, tr, det, rank, inv, solve, lu,
       sub, hcat, vcat, Array, lift, lift!, MatrixSpace, check_parent,
       howell_form, howell_form!, strong_echelon_form, strong_echelon_form!

################################################################################
#
#  Data type and parent object methods
#
################################################################################

parent_type(::Type{nmod_mat}) = NmodMatSpace

elem_type(::Type{NmodMatSpace}) = nmod_mat

dense_matrix_type(::Type{nmod}) = nmod_mat

function check_parent(x::T, y::T, throw::Bool = true) where T <: Zmodn_mat
   fl = base_ring(x) != base_ring(y)
   fl && throw && error("Residue rings must be equal")
   fl && return false
   fl = (ncols(x) != ncols(y)) && (nrows(x) != nrows(y))
   fl && throw && error("Matrices have wrong dimensions")
   return !fl
end

###############################################################################
#
#   Similar
#
###############################################################################

function similar(::MatElem, R::NmodRing, r::Int, c::Int)
   z = nmod_mat(r, c, R.n)
   z.base_ring = R
   return z
end

################################################################################
#
#  Manipulation
#
################################################################################

@inline function getindex(a::T, i::Int, j::Int) where T <: Zmodn_mat
  @boundscheck Generic._checkbounds(a, i, j)
  u = ccall((:nmod_mat_get_entry, :libflint), UInt,
              (Ref{T}, Int, Int), a, i - 1 , j - 1)
  return base_ring(a)(u)
end

#as above, but as a plain UInt
function getindex_raw(a::T, i::Int, j::Int) where T <: Zmodn_mat
  return ccall((:nmod_mat_get_entry, :libflint), UInt,
                 (Ref{T}, Int, Int), a, i - 1, j - 1)
end

@inline function setindex!(a::T, u::UInt, i::Int, j::Int) where T <: Zmodn_mat
  @boundscheck Generic._checkbounds(a, i, j)
  set_entry!(a, i, j, u)
end

@inline function setindex!(a::T, u::fmpz, i::Int, j::Int) where T <: Zmodn_mat
  @boundscheck Generic._checkbounds(a, i, j)
  set_entry!(a, i, j, u)
end

@inline function setindex!(a::nmod_mat, u::nmod, i::Int, j::Int)
  @boundscheck Generic._checkbounds(a, i, j)
  (base_ring(a) != parent(u)) && error("Parent objects must coincide")
  set_entry!(a, i, j, u.data)
end

setindex!(a::T, u::Integer, i::Int, j::Int) where T <: Zmodn_mat =
        setindex!(a, fmpz(u), i, j)

setindex_t!(a::T, u::V, i::Int, j::Int) where {V <: Union{RingElem, Integer}, T <: Zmodn_mat} =
  setindex!(a, u, j, i)

function set_entry!(a::T, i::Int, j::Int, u::UInt) where T <: Zmodn_mat
  ccall((:nmod_mat_set_entry, :libflint), Nothing,
          (Ref{T}, Int, Int, UInt), a, i - 1, j - 1, u)
end

function set_entry!(a::T, i::Int, j::Int, u::fmpz) where T <: Zmodn_mat
  t = fmpz()
  ccall((:fmpz_mod_ui, :libflint), UInt,
          (Ref{fmpz}, Ref{fmpz}, UInt), t, u, a.n)
  tt = ccall((:fmpz_get_ui, :libflint), UInt, (Ref{fmpz}, ), t)
  set_entry!(a, i, j, tt)
end

set_entry!(a::nmod_mat, i::Int, j::Int, u::nmod) =
        set_entry!(a, i, j, u.data)

set_entry_t!(a::T, i::Int, j::Int, u::V) where {V <: Union{RingElem, Integer}, T <: Zmodn_mat} =
  set_entry!(a, j, i, u)

function deepcopy_internal(a::nmod_mat, dict::IdDict)
  z = nmod_mat(nrows(a), ncols(a), a.n)
  if isdefined(a, :base_ring)
    z.base_ring = a.base_ring
  end
  ccall((:nmod_mat_set, :libflint), Nothing,
          (Ref{nmod_mat}, Ref{nmod_mat}), z, a)
  return z
end

nrows(a::T) where T <: Zmodn_mat = a.r

ncols(a::T) where T <: Zmodn_mat = a.c

nrows(a::NmodMatSpace) = a.nrows

ncols(a::NmodMatSpace) = a.ncols

function parent(a::T, cached::Bool = true) where T <: Zmodn_mat
   MatrixSpace(base_ring(a), nrows(a), ncols(a), cached)
end

base_ring(a::NmodMatSpace) = a.base_ring

base_ring(a::T) where T <: Zmodn_mat = a.base_ring

zero(a::NmodMatSpace) = a()

function one(a::NmodMatSpace)
  (nrows(a) != ncols(a)) && error("Matrices must be quadratic")
  z = a()
  ccall((:nmod_mat_one, :libflint), Nothing, (Ref{nmod_mat}, ), z)
  return z
end

function iszero(a::T) where T <: Zmodn_mat
  r = ccall((:nmod_mat_is_zero, :libflint), Cint, (Ref{T}, ), a)
  return Bool(r)
end

################################################################################
#
#  Comparison
#
################################################################################

==(a::T, b::T) where T <: Zmodn_mat = (a.base_ring == b.base_ring) &&
        Bool(ccall((:nmod_mat_equal, :libflint), Cint,
                (Ref{T}, Ref{T}), a, b))

isequal(a::T, b::T) where T <: Zmodn_mat = ==(a, b)

################################################################################
#
#  Transpose
#
################################################################################

function transpose(a::T) where T <: Zmodn_mat
  z = similar(a, ncols(a), nrows(a))
  ccall((:nmod_mat_transpose, :libflint), Nothing,
          (Ref{T}, Ref{T}), z, a)
  return z
end

function transpose!(a::T) where T <: Zmodn_mat
  !issquare(a) && error("Matrix must be a square matrix")
  ccall((:nmod_mat_transpose, :libflint), Nothing,
          (Ref{T}, Ref{T}), a, a)
end

###############################################################################
#
#   Row and column swapping
#
###############################################################################

function swap_rows!(x::T, i::Int, j::Int) where T <: Zmodn_mat
  ccall((:nmod_mat_swap_rows, :libflint), Nothing,
        (Ref{T}, Ptr{Nothing}, Int, Int), x, C_NULL, i - 1, j - 1)
  return x
end

function swap_rows(x::T, i::Int, j::Int) where T <: Zmodn_mat
   (1 <= i <= nrows(x) && 1 <= j <= nrows(x)) || throw(BoundsError())
   y = deepcopy(x)
   return swap_rows!(y, i, j)
end

function swap_cols!(x::T, i::Int, j::Int) where T <: Zmodn_mat
  ccall((:nmod_mat_swap_cols, :libflint), Nothing,
        (Ref{T}, Ptr{Nothing}, Int, Int), x, C_NULL, i - 1, j - 1)
  return x
end

function swap_cols(x::T, i::Int, j::Int) where T <: Zmodn_mat
   (1 <= i <= ncols(x) && 1 <= j <= ncols(x)) || throw(BoundsError())
   y = deepcopy(x)
   return swap_cols!(y, i, j)
end

function reverse_rows!(x::T) where T <: Zmodn_mat
   ccall((:nmod_mat_invert_rows, :libflint), Nothing,
         (Ref{T}, Ptr{Nothing}), x, C_NULL)
   return x
end

reverse_rows(x::T) where T <: Zmodn_mat = reverse_rows!(deepcopy(x))

function reverse_cols!(x::T) where T <: Zmodn_mat
   ccall((:nmod_mat_invert_cols, :libflint), Nothing,
         (Ref{T}, Ptr{Nothing}), x, C_NULL)
   return x
end

reverse_cols(x::T) where T <: Zmodn_mat = reverse_cols!(deepcopy(x))

################################################################################
#
#  Unary operators
#
################################################################################

function -(x::T) where T <: Zmodn_mat
  z = similar(x)
  ccall((:nmod_mat_neg, :libflint), Nothing,
          (Ref{T}, Ref{T}), z, x)
  return z
end

################################################################################
#
#  Binary operators
#
################################################################################

function +(x::T, y::T) where T <: Zmodn_mat
  check_parent(x,y)
  z = similar(x)
  ccall((:nmod_mat_add, :libflint), Nothing,
          (Ref{T}, Ref{T}, Ref{T}), z, x, y)
  return z
end

function -(x::T, y::T) where T <: Zmodn_mat
  check_parent(x,y)
  z = similar(x)
  ccall((:nmod_mat_sub, :libflint), Nothing,
          (Ref{T}, Ref{T}, Ref{T}), z, x, y)
  return z
end

function *(x::T, y::T) where T <: Zmodn_mat
  (base_ring(x) != base_ring(y)) && error("Base ring must be equal")
  (ncols(x) != nrows(y)) && error("Dimensions are wrong")
  z = similar(x, nrows(x), ncols(y))
  ccall((:nmod_mat_mul, :libflint), Nothing,
          (Ref{T}, Ref{T}, Ref{T}), z, x, y)
  return z
end


################################################################################
#
#  Unsafe operations
#
################################################################################

function mul!(a::T, b::T, c::T) where T <: Zmodn_mat
  ccall((:nmod_mat_mul, :libflint), Nothing, (Ref{T}, Ref{T}, Ref{T}), a, b, c)
  return a
end

function add!(a::T, b::T, c::T) where T <: Zmodn_mat
  ccall((:nmod_mat_add, :libflint), Nothing, (Ref{T}, Ref{T}, Ref{T}), a, b, c)
  return a
end

function zero!(a::T) where T <: Zmodn_mat
  ccall((:nmod_mat_zero, :libflint), Nothing, (Ref{T}, ), a)
  return a
end

################################################################################
#
#  Ad hoc binary operators
#
################################################################################

function *(x::T, y::UInt) where T <: Zmodn_mat
  z = similar(x)
  ccall((:nmod_mat_scalar_mul, :libflint), Nothing,
          (Ref{T}, Ref{T}, UInt), z, x, y)
  return z
end

*(x::UInt, y::T) where T <: Zmodn_mat = y*x

function *(x::T, y::fmpz) where T <: Zmodn_mat
  t = fmpz()
  ccall((:fmpz_mod_ui, :libflint), UInt,
          (Ref{fmpz}, Ref{fmpz}, UInt), t, y, x.n)
  tt = ccall((:fmpz_get_ui, :libflint), UInt, (Ref{fmpz}, ), t)
  return x*tt
end

*(x::fmpz, y::T) where T <: Zmodn_mat = y*x

function *(x::T, y::Integer) where T <: Zmodn_mat
  return x*fmpz(y)
end

*(x::Integer, y::T) where T <: Zmodn_mat = y*x

function *(x::nmod_mat, y::nmod)
  (base_ring(x) != parent(y)) && error("Parent objects must coincide")
  return x*y.data
end

*(x::nmod, y::nmod_mat) = y*x

################################################################################
#
#  Powering
#
################################################################################

function ^(x::T, y::UInt) where T <: Zmodn_mat
  z = similar(x)
  ccall((:nmod_mat_pow, :libflint), Nothing,
          (Ref{T}, Ref{T}, UInt), z, x, y)
  return z
end

function ^(x::T, y::Int) where T <: Zmodn_mat
  ( y < 0 ) && error("Exponent must be positive")
  return x^UInt(y)
end

function ^(x::T, y::fmpz) where T <: Zmodn_mat
  ( y < 0 ) && error("Exponent must be positive")
  ( y > fmpz(typemax(UInt))) &&
          error("Exponent must be smaller then ", fmpz(typemax(UInt)))
  return x^(UInt(y))
end

################################################################################
#
#  Strong echelon form and Howell form
#
################################################################################

function strong_echelon_form!(a::T) where T <: Zmodn_mat
  ccall((:nmod_mat_strong_echelon_form, :libflint), Nothing, (Ref{T}, ), a)
end

@doc Markdown.doc"""
    strong_echelon_form(a::nmod_mat)
> Return the strong echeleon form of $a$. The matrix $a$ must have at least as
> many rows as columns.
"""
function strong_echelon_form(a::nmod_mat)
  (nrows(a) < ncols(a)) &&
              error("Matrix must have at least as many rows as columns")
  z = deepcopy(a)
  strong_echelon_form!(z)
  return z
end

function howell_form!(a::T) where T <: Zmodn_mat
  ccall((:nmod_mat_howell_form, :libflint), Nothing, (Ref{T}, ), a)
end

@doc Markdown.doc"""
    howell_form(a::nmod_mat)
> Return the Howell normal form of $a$. The matrix $a$ must have at least as
> many rows as columns.
"""
function howell_form(a::nmod_mat)
  (nrows(a) < ncols(a)) &&
              error("Matrix must have at least as many rows as columns")

  z = deepcopy(a)
  howell_form!(z)
  return z
end

################################################################################
#
#  Trace
#
################################################################################

function tr(a::T) where T <: Zmodn_mat
  !issquare(a) && error("Matrix must be a square matrix")
  r = ccall((:nmod_mat_trace, :libflint), UInt, (Ref{T}, ), a)
  return base_ring(a)(r)
end

################################################################################
#
#  Determinant
#
################################################################################

function det(a::nmod_mat)
  !issquare(a) && error("Matrix must be a square matrix")
  if isprime(a.n)
     r = ccall((:nmod_mat_det, :libflint), UInt, (Ref{nmod_mat}, ), a)
     return base_ring(a)(r)
  else
     try
        return det_fflu(a)
     catch
        return det_df(a)
     end
  end
end

################################################################################
#
#  Rank
#
################################################################################

function rank(a::T) where T <: Zmodn_mat
  r = ccall((:nmod_mat_rank, :libflint), Int, (Ref{T}, ), a)
  return r
end

################################################################################
#
#  Inverse
#
################################################################################

function inv(a::T) where T <: Zmodn_mat
  !issquare(a) && error("Matrix must be a square matrix")
  z = similar(a)
  r = ccall((:nmod_mat_inv, :libflint), Int,
          (Ref{T}, Ref{T}), z, a)
  !Bool(r) && error("Matrix not invertible")
  return z
end

################################################################################
#
#  Linear solving
#
################################################################################

function solve(x::T, y::T) where T <: Zmodn_mat
  (base_ring(x) != base_ring(y)) && error("Matrices must have same base ring")
  !issquare(x)&& error("First argument not a square matrix in solve")
  (y.r != x.r) || y.c != 1 && ("Not a column vector in solve")
  z = similar(y)
  r = ccall((:nmod_mat_solve, :libflint), Int,
          (Ref{T}, Ref{T}, Ref{T}), z, x, y)
  !Bool(r) && error("Singular matrix in solve")
  return z
end

################################################################################
#
#  LU decomposition
#
################################################################################

function lu!(P::Generic.Perm, x::T) where T <: Zmodn_mat
  rank = Int(ccall((:nmod_mat_lu, :libflint), Cint, (Ptr{Int}, Ref{T}, Cint),
           P.d, x, 0))

  for i in 1:length(P.d)
    P.d[i] += 1
  end

  # flint does x == PLU instead of Px == LU (docs are wrong)
  inv!(P)

  return rank
end

function lu(x::T, P = PermGroup(nrows(x))) where T <: Zmodn_mat
  m = nrows(x)
  n = ncols(x)
  P.n != m && error("Permutation does not match matrix")
  p = P()
  R = base_ring(x)
  U = deepcopy(x)

  L = similar(x, m, m)

  rank = lu!(p, U)

  for i = 1:m
    for j = 1:n
      if i > j
        L[i, j] = U[i, j]
        U[i, j] = R()
      elseif i == j
        L[i, j] = R(1)
      elseif j <= m
        L[i, j] = R()
      end
    end
  end
  return rank, p, L, U
end

################################################################################
#
#  Windowing
#
################################################################################

function Base.view(x::nmod_mat, r1::Int, c1::Int, r2::Int, c2::Int)

   _checkrange_or_empty(nrows(x), r1, r2) ||
      Base.throw_boundserror(x, (r1:r2, c1:c2))

   _checkrange_or_empty(ncols(x), c1, c2) ||
      Base.throw_boundserror(x, (r1:r2, c1:c2))

   if (r1 > r2)
     r1 = 1
     r2 = 0
   end
   if (c1 > c2)
     c1 = 1
     c2 = 0
   end

  z = nmod_mat()
  z.base_ring = x.base_ring
  z.view_parent = x
  ccall((:nmod_mat_window_init, :libflint), Nothing,
          (Ref{nmod_mat}, Ref{nmod_mat}, Int, Int, Int, Int),
          z, x, r1 - 1, c1 - 1, r2, c2)
  finalizer(_nmod_mat_window_clear_fn, z)
  return z
end

function Base.view(x::T, r::UnitRange{Int}, c::UnitRange{Int}) where T <: Zmodn_mat
  return Base.view(x, r.start, c.start, r.stop, c.stop)
end

function _nmod_mat_window_clear_fn(a::nmod_mat)
  ccall((:nmod_mat_window_clear, :libflint), Nothing, (Ref{nmod_mat}, ), a)
end

function sub(x::T, r1::Int, c1::Int, r2::Int, c2::Int) where T <: Zmodn_mat
  return deepcopy(Base.view(x, r1, c1, r2, c2))
end

function sub(x::T, r::UnitRange{Int}, c::UnitRange{Int}) where T <: Zmodn_mat
  return deepcopy(Base.view(x, r, c))
end

function getindex(x::T, r::UnitRange{Int}, c::UnitRange{Int}) where T <: Zmodn_mat
   sub(x, r, c)
end

################################################################################
#
#  Concatenation
#
################################################################################

function hcat(x::T, y::T) where T <: Zmodn_mat
  (base_ring(x) != base_ring(y)) && error("Matrices must have same base ring")
  (x.r != y.r) && error("Matrices must have same number of rows")
  z = similar(x, nrows(x), ncols(x) + ncols(y))
  ccall((:nmod_mat_concat_horizontal, :libflint), Nothing,
          (Ref{T}, Ref{T}, Ref{T}), z, x, y)
  return z
end

function vcat(x::T, y::T) where T <: Zmodn_mat
  (base_ring(x) != base_ring(y)) && error("Matrices must have same base ring")
  (x.c != y.c) && error("Matrices must have same number of columns")
  z = similar(x, nrows(x) + nrows(y), ncols(x))
  ccall((:nmod_mat_concat_vertical, :libflint), Nothing,
          (Ref{T}, Ref{T}, Ref{T}), z, x, y)
  return z
end

################################################################################
#
#  Conversion
#
################################################################################

function Array(b::nmod_mat)
  a = Array{nmod}(undef, b.r, b.c)
  for i = 1:b.r
    for j = 1:b.c
      a[i,j] = b[i,j]
    end
  end
  return a
end

################################################################################
#
#  Lifting
#
################################################################################

@doc Markdown.doc"""
    lift(a::T) where {T <: Zmodn_mat}
> Return a lift of the matrix $a$ to a matrix over $\mathbb{Z}$, i.e. where the
> entries of the returned matrix are those of $a$ lifted to $\mathbb{Z}$.
"""
function lift(a::T) where {T <: Zmodn_mat}
  z = fmpz_mat(nrows(a), ncols(a))
  z.base_ring = FlintZZ
  ccall((:fmpz_mat_set_nmod_mat, :libflint), Nothing,
          (Ref{fmpz_mat}, Ref{T}), z, a)
  return z
end

function lift!(z::fmpz_mat, a::T) where T <: Zmodn_mat
  ccall((:fmpz_mat_set_nmod_mat, :libflint), Nothing,
          (Ref{fmpz_mat}, Ref{T}), z, a)
  return z
end

################################################################################
#
#  Characteristic polynomial
#
################################################################################

function charpoly(R::NmodPolyRing, a::nmod_mat)
  m = deepcopy(a)
  p = R()
  ccall((:nmod_mat_charpoly, :libflint), Nothing,
          (Ref{nmod_poly}, Ref{nmod_mat}), p, m)
  return p
end

################################################################################
#
#  Minimal polynomial
#
################################################################################

function minpoly(R::NmodPolyRing, a::nmod_mat)
  p = R()
  ccall((:nmod_mat_minpoly, :libflint), Nothing,
          (Ref{nmod_poly}, Ref{nmod_mat}), p, a)
  return p
end

###############################################################################
#
#   Promotion rules
#
###############################################################################

promote_rule(::Type{nmod_mat}, ::Type{V}) where {V <: Integer} = nmod_mat

promote_rule(::Type{nmod_mat}, ::Type{nmod}) = nmod_mat

promote_rule(::Type{nmod_mat}, ::Type{fmpz}) = nmod_mat

################################################################################
#
#  Parent object overloading
#
################################################################################

function (a::NmodMatSpace)()
  z = nmod_mat(nrows(a), ncols(a), a.n)
  z.base_ring = a.base_ring
  return z
end

function (a::NmodMatSpace)(b::Integer)
   M = a()
   for i = 1:nrows(a)
      for j = 1:ncols(a)
         if i != j
            M[i, j] = zero(base_ring(a))
         else
            M[i, j] = base_ring(a)(b)
         end
      end
   end
   return M
end

function (a::NmodMatSpace)(b::fmpz)
   M = a()
   for i = 1:nrows(a)
      for j = 1:ncols(a)
         if i != j
            M[i, j] = zero(base_ring(a))
         else
            M[i, j] = base_ring(a)(b)
         end
      end
   end
   return M
end

function (a::NmodMatSpace)(b::nmod)
   parent(b) != base_ring(a) && error("Unable to coerce to matrix")
   M = a()
   for i = 1:nrows(a)
      for j = 1:ncols(a)
         if i != j
            M[i, j] = zero(base_ring(a))
         else
            M[i, j] = deepcopy(b)
         end
      end
   end
   return M
end

function (a::NmodMatSpace)(arr::AbstractArray{BigInt, 2}, transpose::Bool = false)
  _check_dim(nrows(a), ncols(a), arr, transpose)
  z = nmod_mat(nrows(a), ncols(a), a.n, arr, transpose)
  z.base_ring = a.base_ring
  return z
end

function (a::NmodMatSpace)(arr::AbstractArray{BigInt, 1}, transpose::Bool = false)
  _check_dim(nrows(a), ncols(a), arr)
  z = nmod_mat(nrows(a), ncols(a), a.n, arr, transpose)
  z.base_ring = a.base_ring
  return z
end

function (a::NmodMatSpace)(arr::AbstractArray{fmpz, 2}, transpose::Bool = false)
  _check_dim(nrows(a), ncols(a), arr, transpose)
  z = nmod_mat(nrows(a), ncols(a), a.n, arr, transpose)
  z.base_ring = a.base_ring
  return z
end

function (a::NmodMatSpace)(arr::AbstractArray{fmpz, 1}, transpose::Bool = false)
  _check_dim(nrows(a), ncols(a), arr)
  z = nmod_mat(nrows(a), ncols(a), a.n, arr, transpose)
  z.base_ring = a.base_ring
  return z
end

function (a::NmodMatSpace)(arr::AbstractArray{Int, 2}, transpose::Bool = false)
  _check_dim(nrows(a), ncols(a), arr, transpose)
  z = nmod_mat(nrows(a), ncols(a), a.n, arr, transpose)
  z.base_ring = a.base_ring
  return z
end

function (a::NmodMatSpace)(arr::AbstractArray{Int, 1}, transpose::Bool = false)
  _check_dim(nrows(a), ncols(a), arr)
  z = nmod_mat(nrows(a), ncols(a), a.n, arr, transpose)
  z.base_ring = a.base_ring
  return z
end

function (a::NmodMatSpace)(arr::AbstractArray{nmod, 2}, transpose::Bool = false)
  _check_dim(nrows(a), ncols(a), arr, transpose)
  (length(arr) > 0 && (base_ring(a) != parent(arr[1]))) && error("Elements must have same base ring")
  z = nmod_mat(nrows(a), ncols(a), a.n, arr, transpose)
  z.base_ring = a.base_ring
  return z
end

function (a::NmodMatSpace)(arr::AbstractArray{nmod, 1}, transpose::Bool = false)
  _check_dim(nrows(a), ncols(a), arr)
  (length(arr) > 0 && (base_ring(a) != parent(arr[1]))) && error("Elements must have same base ring")
  z = nmod_mat(nrows(a), ncols(a), a.n, arr, transpose)
  z.base_ring = a.base_ring
  return z
end

function (a::NmodMatSpace)(b::fmpz_mat)
  (ncols(a) != b.c || nrows(a) != b.r) && error("Dimensions do not fit")
  z = nmod_mat(a.n, b)
  z.base_ring = a.base_ring
  return z
end

###############################################################################
#
#   Matrix constructor
#
###############################################################################

function matrix(R::NmodRing, arr::AbstractArray{<: Union{nmod, fmpz, Integer}, 2})
   z = nmod_mat(size(arr, 1), size(arr, 2), R.n, arr)
   z.base_ring = R
   return z
end

function matrix(R::NmodRing, r::Int, c::Int, arr::AbstractArray{<: Union{nmod, fmpz, Integer}, 1})
   _check_dim(r, c, arr)
   z = nmod_mat(r, c, R.n, arr)
   z.base_ring = R
   return z
end

###############################################################################
#
#  Zero matrix
#
###############################################################################

function zero_matrix(R::NmodRing, r::Int, c::Int)
   if r < 0 || c < 0
     error("dimensions must not be negative")
   end
   z = nmod_mat(r, c, R.n)
   z.base_ring = R
   return z
end

###############################################################################
#
#  Identity matrix
#
###############################################################################

function identity_matrix(R::NmodRing, n::Int)
   z = zero_matrix(R, n, n)
   for i in 1:n
      z[i, i] = one(R)
   end
   z.base_ring = R
   return z
end

################################################################################
#
#  Matrix space constructor
#
################################################################################

function MatrixSpace(R::NmodRing, r::Int, c::Int, cached::Bool = true)
  NmodMatSpace(R, r, c, cached)
<<<<<<< HEAD
=======
end

function MatrixSpace(R::Generic.ResRing{fmpz}, r::Int, c::Int, cached::Bool = true)
  T = elem_type(R)
  return Generic.MatSpace{T}(R, r, c, cached)
>>>>>>> 3eda3672
end<|MERGE_RESOLUTION|>--- conflicted
+++ resolved
@@ -846,12 +846,9 @@
 
 function MatrixSpace(R::NmodRing, r::Int, c::Int, cached::Bool = true)
   NmodMatSpace(R, r, c, cached)
-<<<<<<< HEAD
-=======
 end
 
 function MatrixSpace(R::Generic.ResRing{fmpz}, r::Int, c::Int, cached::Bool = true)
   T = elem_type(R)
   return Generic.MatSpace{T}(R, r, c, cached)
->>>>>>> 3eda3672
 end