module Nemo

pkgdir = Pkg.dir("Nemo")

on_windows = @windows ? true : false
on_linux = @linux ? true : false

if on_windows
   push!(Libdl.DL_LOAD_PATH, "$pkgdir\\src\\lib")
else
<<<<<<< HEAD
   try
      if ENV["HOSTNAME"] == "juliabox"
         push!(DL_LOAD_PATH, "/usr/local/lib")
         dlopen("/usr/local/lib/libgmp.so")
         dlopen("/usr/local/lib/libmpfr.so")
         dlopen("/usr/local/lib/libflint.so")
      else
         push!(DL_LOAD_PATH, "$pkgdir/src/lib")
      end
   catch
      push!(DL_LOAD_PATH, "$pkgdir/src/lib")
   end
=======
    if "HOSTNAME" in ENV && ENV["HOSTNAME"] == "juliabox"
       push!(Libdl.DL_LOAD_PATH, "/usr/local/lib")
    elseif on_linux
       push!(Libdl.DL_LOAD_PATH, "$pkgdir/src/lib")
       Libdl.dlopen("$pkgdir/src/lib/libgmp")
       Libdl.dlopen("$pkgdir/src/lib/libmpfr")
       Libdl.dlopen("$pkgdir/src/lib/libflint")
    else
       push!(Libdl.DL_LOAD_PATH, "$pkgdir/src/lib")
    end
>>>>>>> 1703bc86
end

ccall((:pari_init, :libpari), Void, (Int, Int), 3000000000, 10000)

include("Rings.jl")

function __init__()
   println("")
   println("Welcome to Nemo version 0.2")
   println("")
   println("Nemo comes with absolutely no warranty whatsoever")
   println("")
end

end # module<|MERGE_RESOLUTION|>--- conflicted
+++ resolved
@@ -8,31 +8,20 @@
 if on_windows
    push!(Libdl.DL_LOAD_PATH, "$pkgdir\\src\\lib")
 else
-<<<<<<< HEAD
    try
-      if ENV["HOSTNAME"] == "juliabox"
-         push!(DL_LOAD_PATH, "/usr/local/lib")
-         dlopen("/usr/local/lib/libgmp.so")
-         dlopen("/usr/local/lib/libmpfr.so")
-         dlopen("/usr/local/lib/libflint.so")
+      if "HOSTNAME" in ENV && ENV["HOSTNAME"] == "juliabox"
+         push!(Libdl.DL_LOAD_PATH, "/usr/local/lib")
+      elseif on_linux
+         push!(Libdl.DL_LOAD_PATH, "$pkgdir/src/lib")
+         Libdl.dlopen("$pkgdir/src/lib/libgmp")
+         Libdl.dlopen("$pkgdir/src/lib/libmpfr")
+         Libdl.dlopen("$pkgdir/src/lib/libflint")
       else
-         push!(DL_LOAD_PATH, "$pkgdir/src/lib")
+         push!(Libdl.DL_LOAD_PATH, "$pkgdir/src/lib")
       end
    catch
-      push!(DL_LOAD_PATH, "$pkgdir/src/lib")
+      push!(Libdl.DL_LOAD_PATH, "$pkgdir/src/lib")
    end
-=======
-    if "HOSTNAME" in ENV && ENV["HOSTNAME"] == "juliabox"
-       push!(Libdl.DL_LOAD_PATH, "/usr/local/lib")
-    elseif on_linux
-       push!(Libdl.DL_LOAD_PATH, "$pkgdir/src/lib")
-       Libdl.dlopen("$pkgdir/src/lib/libgmp")
-       Libdl.dlopen("$pkgdir/src/lib/libmpfr")
-       Libdl.dlopen("$pkgdir/src/lib/libflint")
-    else
-       push!(Libdl.DL_LOAD_PATH, "$pkgdir/src/lib")
-    end
->>>>>>> 1703bc86
 end
 
 ccall((:pari_init, :libpari), Void, (Int, Int), 3000000000, 10000)
