--- conflicted
+++ resolved
@@ -7,32 +7,8 @@
 
 include("antic/nf_elem-test.jl")
 
-<<<<<<< HEAD
-=======
 include("arb/arb-test.jl")
 
-function test_fields_resultant()
-   print("Fields.resultant...")
-
-   R, x = FiniteField(7, 11, "x")
-   S, y = PolynomialRing(R, "y")
-   T = ResidueRing(S, y^3 + 3x*y + 1)
-   U, z = PolynomialRing(T, "z")
-
-   f = (3y^2 + y + x)*z^2 + ((x + 2)*y^2 + x + 1)*z + 4x*y + 3
-   g = (7y^2 - y + 2x + 7)*z^2 + (3y^2 + 4x + 1)*z + (2x + 1)*y + 1
-
-   s = f^12
-   t = (s + g)^12
-   
-   r = resultant(s, t)
-
-   @test r == (x^10+4*x^8+6*x^7+3*x^6+4*x^5+x^4+6*x^3+5*x^2+x)*y^2+(5*x^10+x^8+4*x^7+3*x^5+5*x^4+3*x^3+x^2+x+6)*y+(2*x^10+6*x^9+5*x^8+5*x^7+x^6+6*x^5+5*x^4+4*x^3+x+3)
-
-   println("PASS")
-end
-
->>>>>>> ed68cd4a
 function test_fields()
    if !on_windows64
      test_arb()
